--- conflicted
+++ resolved
@@ -1,44 +1,3 @@
 import eslintGlobalConfig from "../../eslint.config.mjs";
 
-<<<<<<< HEAD
-export default [
-  ...eslintGlobalConfig,
-  {
-    rules: {
-      indent: ["error", 2],
-      'padding-line-between-statements': [
-        'error',
-        // Blank line between "use strict" (or other directives) and imports
-        { blankLine: 'always', prev: 'directive', next: 'import' },
-
-        // No blank lines between import statements
-        { blankLine: 'never', prev: 'import', next: 'import' },
-
-        // One blank line after the last import statement
-        {
-          blankLine: 'always',
-          prev: 'import',
-          next: ['const', 'let', 'var', 'function', 'expression', 'if', 'block', 'class', 'export', 'block-like']
-        },
-
-        { blankLine: 'always', prev: '*', next: 'return' },
-        { blankLine: 'always', prev: ['const', 'let', 'var'], next: '*' },
-        { blankLine: 'any', prev: ['const', 'let', 'var'], next: ['const', 'let', 'var'] },
-        { blankLine: 'always', prev: '*', next: 'block-like' }
-      ],
-      "no-unused-vars": "off",
-      "@typescript-eslint/no-unused-vars": [
-        "error",
-        {
-          argsIgnorePattern: "^_",
-          varsIgnorePattern: "^_",
-          ignoreRestSiblings: true,
-        },
-      ],
-      'prefer-const': ['error', { ignoreReadBeforeAssign: true }],
-    },
-  },
-];
-=======
-export default [...eslintGlobalConfig];
->>>>>>> 6deb8243
+export default [...eslintGlobalConfig];